//*****************************************************************************
// Copyright 2017-2022 Intel Corporation
//
// Licensed under the Apache License, Version 2.0 (the "License");
// you may not use this file except in compliance with the License.
// You may obtain a copy of the License at
//
//     http://www.apache.org/licenses/LICENSE-2.0
//
// Unless required by applicable law or agreed to in writing, software
// distributed under the License is distributed on an "AS IS" BASIS,
// WITHOUT WARRANTIES OR CONDITIONS OF ANY KIND, either express or implied.
// See the License for the specific language governing permissions and
// limitations under the License.
//*****************************************************************************

#include "ngraph/op/experimental_detectron_detection_output.hpp"

#include <algorithm>
#include <cassert>
#include <utility>

#include "ngraph/runtime/reference/experimental_detectron_detection_output.hpp"
#include "ngraph/shape.hpp"

namespace {
void refine_boxes(const float* boxes,
                  const float* deltas,
                  const float* weights,
                  const float* scores,
                  float* refined_boxes,
                  float* refined_boxes_areas,
                  float* refined_scores,
                  const int64_t rois_num,
                  const int64_t classes_num,
                  const float img_H,
                  const float img_W,
                  const float max_delta_log_wh,
                  float coordinates_offset) {
    for (int64_t roi_idx = 0; roi_idx < rois_num; ++roi_idx) {
        float x0 = boxes[roi_idx * 4 + 0];
        float y0 = boxes[roi_idx * 4 + 1];
        float x1 = boxes[roi_idx * 4 + 2];
        float y1 = boxes[roi_idx * 4 + 3];

        if (x1 - x0 <= 0 || y1 - y0 <= 0) {
            continue;
        }

        // width & height of box
        const float ww = x1 - x0 + coordinates_offset;
        const float hh = y1 - y0 + coordinates_offset;
        // center location of box
        const float ctr_x = x0 + 0.5f * ww;
        const float ctr_y = y0 + 0.5f * hh;

        for (int class_idx = 0; class_idx < classes_num; ++class_idx) {
            const int64_t deltas_base_offset = classes_num * 4 * roi_idx + 4 * class_idx;
            const float dx = deltas[deltas_base_offset + 0] / weights[0];
            const float dy = deltas[deltas_base_offset + 1] / weights[1];
            const float d_log_w = deltas[deltas_base_offset + 2] / weights[2];
            const float d_log_h = deltas[deltas_base_offset + 3] / weights[3];

            // new center location according to deltas (dx, dy)
            const float pred_ctr_x = dx * ww + ctr_x;
            const float pred_ctr_y = dy * hh + ctr_y;
            // new width & height according to deltas d(log w), d(log h)
            const float pred_w = std::exp(std::min(d_log_w, max_delta_log_wh)) * ww;
            const float pred_h = std::exp(std::min(d_log_h, max_delta_log_wh)) * hh;

            // update upper-left corner location
            float x0_new = pred_ctr_x - 0.5f * pred_w;
            float y0_new = pred_ctr_y - 0.5f * pred_h;
            // update lower-right corner location
            float x1_new = pred_ctr_x + 0.5f * pred_w - coordinates_offset;
            float y1_new = pred_ctr_y + 0.5f * pred_h - coordinates_offset;

            // adjust new corner locations to be within the image region,
            x0_new = std::min(std::max(0.0f, x0_new), img_W);
            y0_new = std::min(std::max(0.0f, y0_new), img_H);
            x1_new = std::min(std::max(0.0f, x1_new), img_W);
            y1_new = std::min(std::max(0.0f, y1_new), img_H);

            // recompute new width & height
            const float box_w = x1_new - x0_new + coordinates_offset;
            const float box_h = y1_new - y0_new + coordinates_offset;

            const int64_t refined_boxes_base_offset = rois_num * 4 * class_idx + 4 * roi_idx;
            refined_boxes[refined_boxes_base_offset + 0] = x0_new;
            refined_boxes[refined_boxes_base_offset + 1] = y0_new;
            refined_boxes[refined_boxes_base_offset + 2] = x1_new;
            refined_boxes[refined_boxes_base_offset + 3] = y1_new;

            const int64_t refined_score_offset = rois_num * class_idx + roi_idx;
            const int64_t scores_offset = classes_num * roi_idx + class_idx;
            refined_boxes_areas[refined_score_offset] = box_w * box_h;
            refined_scores[refined_score_offset] = scores[scores_offset];
        }
    }
}

struct ConfidenceComparator {
    explicit ConfidenceComparator(const float* conf_data) : m_conf_data(conf_data) {}

    bool operator()(int64_t idx1, int64_t idx2) {
        if (m_conf_data[idx1] > m_conf_data[idx2])
            return true;
        if (m_conf_data[idx1] < m_conf_data[idx2])
            return false;
        return idx1 < idx2;
    }

    const float* m_conf_data;
};

inline float JaccardOverlap(const float* decoded_bbox,
                            const float* bbox_sizes,
                            const int64_t idx1,
                            const int64_t idx2,
                            const float coordinates_offset = 1) {
    float xmin1 = decoded_bbox[idx1 * 4 + 0];
    float ymin1 = decoded_bbox[idx1 * 4 + 1];
    float xmax1 = decoded_bbox[idx1 * 4 + 2];
    float ymax1 = decoded_bbox[idx1 * 4 + 3];

    float xmin2 = decoded_bbox[idx2 * 4 + 0];
    float ymin2 = decoded_bbox[idx2 * 4 + 1];
    float ymax2 = decoded_bbox[idx2 * 4 + 3];
    float xmax2 = decoded_bbox[idx2 * 4 + 2];

    const bool bbox_not_covered = xmin2 > xmax1 || xmax2 < xmin1 || ymin2 > ymax1 || ymax2 < ymin1;
    if (bbox_not_covered) {
        return 0.0f;
    }

    float intersect_xmin = std::max(xmin1, xmin2);
    float intersect_ymin = std::max(ymin1, ymin2);
    float intersect_xmax = std::min(xmax1, xmax2);
    float intersect_ymax = std::min(ymax1, ymax2);

    float intersect_width = intersect_xmax - intersect_xmin + coordinates_offset;
    float intersect_height = intersect_ymax - intersect_ymin + coordinates_offset;

    if (intersect_width <= 0 || intersect_height <= 0) {
        return 0.0f;
    }

    float intersect_size = intersect_width * intersect_height;
    float bbox1_size = bbox_sizes[idx1];
    float bbox2_size = bbox_sizes[idx2];

    return intersect_size / (bbox1_size + bbox2_size - intersect_size);
}

void nms_cf(const float* conf_data,
            const float* bboxes,
            const float* sizes,
            int64_t* buffer,
            int64_t* indices,
            int64_t& detections,
            const int64_t boxes_num,
            const int64_t pre_nms_topn,
            const int64_t post_nms_topn,
            const float confidence_threshold,
            const float nms_threshold) {
    int64_t count = 0;
    for (int64_t i = 0; i < boxes_num; ++i) {
        if (conf_data[i] > confidence_threshold) {
            indices[count] = i;
            count++;
        }
    }

    int64_t num_output_scores = (pre_nms_topn == -1 ? count : (std::min)(pre_nms_topn, count));

    std::partial_sort_copy(indices,
                           indices + count,
                           buffer,
                           buffer + num_output_scores,
                           ConfidenceComparator(conf_data));

    detections = 0;
    for (int64_t i = 0; i < num_output_scores; ++i) {
        const int64_t idx = buffer[i];

        bool keep = true;
        for (int64_t k = 0; k < detections; ++k) {
            const int64_t kept_idx = indices[k];
            float overlap = JaccardOverlap(bboxes, sizes, idx, kept_idx);
            if (overlap > nms_threshold) {
                keep = false;
                break;
            }
        }
        if (keep) {
            indices[detections] = idx;
            detections++;
        }
    }

    detections = (post_nms_topn == -1 ? detections : (std::min)(post_nms_topn, detections));
}

template <typename T>
bool SortScorePairDescend(const std::pair<float, T>& pair1, const std::pair<float, T>& pair2) {
<<<<<<< HEAD
    return pair1.first > pair2.first || (pair1.first == pair2.first && pair1.second.second < pair2.second.second);
=======
    return (pair1.first > pair2.first) || ((pair1.first == pair2.first) && (pair1.second.second < pair2.second.second));
>>>>>>> 216fcb15
}
}  // namespace

namespace ngraph {
namespace runtime {
namespace reference {
void experimental_detectron_detection_output(const float* boxes,
                                             const float* input_deltas,
                                             const float* input_scores,
                                             const float* input_im_info,
                                             size_t roi_count,
                                             const op::v6::ExperimentalDetectronDetectionOutput::Attributes& attrs,
                                             float* output_boxes,
                                             float* output_scores,
                                             int32_t* output_classes) {
    const float img_H = input_im_info[0];
    const float img_W = input_im_info[1];
    const int64_t classes_num = attrs.num_classes;
    const int64_t rois_num = static_cast<int64_t>(roi_count);
    const int64_t max_detections_per_image = static_cast<int64_t>(attrs.max_detections_per_image);
    const int64_t max_detections_per_class = attrs.post_nms_count;
    const float score_threshold = attrs.score_threshold;
    const float nms_threshold = attrs.nms_threshold;

    const auto& deltas_weights = attrs.deltas_weights;
    const float max_delta_log_wh = attrs.max_delta_log_wh;

    // Apply deltas.
    std::vector<float> refined_boxes(classes_num * rois_num * 4, 0);
    std::vector<float> refined_scores(classes_num * rois_num, 0);
    std::vector<float> refined_boxes_areas(classes_num * rois_num, 0);

    refine_boxes(boxes,
                 input_deltas,
                 deltas_weights.data(),
                 input_scores,
                 refined_boxes.data(),
                 refined_boxes_areas.data(),
                 refined_scores.data(),
                 rois_num,
                 classes_num,
                 img_H,
                 img_W,
                 max_delta_log_wh,
                 1.0f);

    // Apply NMS class-wise.
    std::vector<int64_t> buffer(rois_num, 0);
    std::vector<int64_t> indices(classes_num * rois_num, 0);
    std::vector<int64_t> detections_per_class(classes_num, 0);
    int64_t total_detections_num = 0;

    for (int64_t class_idx = 0; class_idx < classes_num; ++class_idx) {
        nms_cf(&refined_scores[rois_num * class_idx],
               &refined_boxes[rois_num * 4 * class_idx],
               &refined_boxes_areas[rois_num * class_idx],
               &buffer[0],
               &indices[total_detections_num],
               detections_per_class[class_idx],
               rois_num,
               -1,
               max_detections_per_class,
               score_threshold,
               nms_threshold);
        total_detections_num += detections_per_class[class_idx];
    }

    // Leave only max_detections_per_image detections.
    // confidence, <class, index>
    std::vector<std::pair<float, std::pair<int64_t, int64_t>>> conf_index_class_map;

    int64_t indices_offset = 0;
    for (int64_t c = 0; c < classes_num; ++c) {
        int64_t n = detections_per_class[c];
        for (int64_t i = 0; i < n; ++i) {
            int64_t idx = indices[indices_offset + i];
            float score = refined_scores[rois_num * c + idx];
            conf_index_class_map.emplace_back(score, std::make_pair(c, idx));
        }
        indices_offset += n;
    }

    assert(max_detections_per_image > 0);
    if (total_detections_num > max_detections_per_image) {
        std::partial_sort(conf_index_class_map.begin(),
                          conf_index_class_map.begin() + max_detections_per_image,
                          conf_index_class_map.end(),
                          SortScorePairDescend<std::pair<int64_t, int64_t>>);
        conf_index_class_map.resize(max_detections_per_image);
        total_detections_num = max_detections_per_image;
    }

    // Fill outputs.
    memset(output_boxes, 0, max_detections_per_image * 4 * sizeof(output_boxes[0]));
    memset(output_scores, 0, max_detections_per_image * sizeof(output_scores[0]));
    memset(output_classes, 0, max_detections_per_image * sizeof(output_classes[0]));

    int64_t i = 0;
    for (const auto& detection : conf_index_class_map) {
        float score = detection.first;
        int64_t cls = detection.second.first;
        int64_t idx = detection.second.second;
        int64_t refine_boxes_base_offset = rois_num * 4 * cls + 4 * idx;
        output_boxes[4 * i + 0] = refined_boxes[refine_boxes_base_offset + 0];
        output_boxes[4 * i + 1] = refined_boxes[refine_boxes_base_offset + 1];
        output_boxes[4 * i + 2] = refined_boxes[refine_boxes_base_offset + 2];
        output_boxes[4 * i + 3] = refined_boxes[refine_boxes_base_offset + 3];
        output_scores[i] = score;
        output_classes[i] = static_cast<int32_t>(cls);
        ++i;
    }
}

void experimental_detectron_detection_output_postprocessing(void* pboxes,
                                                            void* pclasses,
                                                            void* pscores,
                                                            const ngraph::element::Type output_type,
                                                            const std::vector<float>& output_boxes,
                                                            const std::vector<int32_t>& output_classes,
                                                            const std::vector<float>& output_scores,
                                                            const Shape& output_boxes_shape,
                                                            const Shape& output_classes_shape,
                                                            const Shape& output_scores_shape) {
    size_t rois_num = output_boxes_shape[0];

    switch (output_type) {
    case element::Type_t::bf16: {
        bfloat16* boxes_ptr = reinterpret_cast<bfloat16*>(pboxes);
        bfloat16* scores_ptr = reinterpret_cast<bfloat16*>(pscores);
        for (size_t i = 0; i < rois_num; ++i) {
            boxes_ptr[4 * i + 0] = bfloat16(output_boxes[4 * i + 0]);
            boxes_ptr[4 * i + 1] = bfloat16(output_boxes[4 * i + 1]);
            boxes_ptr[4 * i + 2] = bfloat16(output_boxes[4 * i + 2]);
            boxes_ptr[4 * i + 3] = bfloat16(output_boxes[4 * i + 3]);
            scores_ptr[i] = bfloat16(output_scores[i]);
        }
    } break;
    case element::Type_t::f16: {
        float16* boxes_ptr = reinterpret_cast<float16*>(pboxes);
        float16* scores_ptr = reinterpret_cast<float16*>(pscores);
        for (size_t i = 0; i < rois_num; ++i) {
            boxes_ptr[4 * i + 0] = float16(output_boxes[4 * i + 0]);
            boxes_ptr[4 * i + 1] = float16(output_boxes[4 * i + 1]);
            boxes_ptr[4 * i + 2] = float16(output_boxes[4 * i + 2]);
            boxes_ptr[4 * i + 3] = float16(output_boxes[4 * i + 3]);
            scores_ptr[i] = float16(output_scores[i]);
        }
    } break;
    case element::Type_t::f32: {
        float* boxes_ptr = reinterpret_cast<float*>(pboxes);
        float* scores_ptr = reinterpret_cast<float*>(pscores);
        memcpy(boxes_ptr, output_boxes.data(), shape_size(output_boxes_shape) * sizeof(float));
        memcpy(scores_ptr, output_scores.data(), shape_size(output_scores_shape) * sizeof(float));
    } break;
    default:;
    }

    int32_t* classes_ptr = reinterpret_cast<int32_t*>(pclasses);
    memcpy(classes_ptr, output_classes.data(), shape_size(output_classes_shape) * sizeof(int32_t));
}
}  // namespace reference
}  // namespace runtime
}  // namespace ngraph<|MERGE_RESOLUTION|>--- conflicted
+++ resolved
@@ -203,11 +203,7 @@
 
 template <typename T>
 bool SortScorePairDescend(const std::pair<float, T>& pair1, const std::pair<float, T>& pair2) {
-<<<<<<< HEAD
-    return pair1.first > pair2.first || (pair1.first == pair2.first && pair1.second.second < pair2.second.second);
-=======
     return (pair1.first > pair2.first) || ((pair1.first == pair2.first) && (pair1.second.second < pair2.second.second));
->>>>>>> 216fcb15
 }
 }  // namespace
 
