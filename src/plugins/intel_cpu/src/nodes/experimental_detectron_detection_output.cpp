// Copyright (C) 2018-2022 Intel Corporation
// SPDX-License-Identifier: Apache-2.0
//

#include "experimental_detectron_detection_output.h"

#include <ngraph/op/experimental_detectron_detection_output.hpp>
#include <string>
#include <vector>

#include "ie_parallel.hpp"

using namespace InferenceEngine;

namespace ov {
namespace intel_cpu {
namespace node {

struct Indexer {
    const std::vector<int> dims_;
    int total_{1};

    explicit Indexer(const std::vector<int>& dims) : dims_(dims) {
        total_ = 1;
        for (size_t i = 0; i < dims_.size(); ++i) {
            total_ *= dims_[i];
        }
    }

    int operator()(const std::vector<int>& idx) const {
        int flat_idx = 0;
        assert(idx.size() == dims_.size());
        for (size_t i = 0; i < dims_.size(); ++i) {
            assert(0 <= idx[i] && idx[i] < dims_[i]);
            flat_idx = flat_idx * dims_[i] + idx[i];
        }
        assert(flat_idx < total_);
        return flat_idx;
    }
};

static void refine_boxes(const float* boxes,
                         const float* deltas,
                         const float* weights,
                         const float* scores,
                         float* refined_boxes,
                         float* refined_boxes_areas,
                         float* refined_scores,
                         const int rois_num,
                         const int classes_num,
                         const float img_H,
                         const float img_W,
                         const float max_delta_log_wh,
                         float coordinates_offset) {
    Indexer box_idx({rois_num, 4});
    Indexer delta_idx({rois_num, classes_num, 4});
    Indexer score_idx({rois_num, classes_num});

    Indexer refined_box_idx({classes_num, rois_num, 4});
    Indexer refined_score_idx({classes_num, rois_num});

    for (int roi_idx = 0; roi_idx < rois_num; ++roi_idx) {
        float x0 = boxes[box_idx({roi_idx, 0})];
        float y0 = boxes[box_idx({roi_idx, 1})];
        float x1 = boxes[box_idx({roi_idx, 2})];
        float y1 = boxes[box_idx({roi_idx, 3})];

        if (x1 - x0 <= 0 || y1 - y0 <= 0) {
            continue;
        }

        // width & height of box
        const float ww = x1 - x0 + coordinates_offset;
        const float hh = y1 - y0 + coordinates_offset;
        // center location of box
        const float ctr_x = x0 + 0.5f * ww;
        const float ctr_y = y0 + 0.5f * hh;

        for (int class_idx = 0; class_idx < classes_num; ++class_idx) {
            const float dx = deltas[delta_idx({roi_idx, class_idx, 0})] / weights[0];
            const float dy = deltas[delta_idx({roi_idx, class_idx, 1})] / weights[1];
            const float d_log_w = deltas[delta_idx({roi_idx, class_idx, 2})] / weights[2];
            const float d_log_h = deltas[delta_idx({roi_idx, class_idx, 3})] / weights[3];

            // new center location according to deltas (dx, dy)
            const float pred_ctr_x = dx * ww + ctr_x;
            const float pred_ctr_y = dy * hh + ctr_y;
            // new width & height according to deltas d(log w), d(log h)
            const float pred_w = std::exp((std::min)(d_log_w, max_delta_log_wh)) * ww;
            const float pred_h = std::exp((std::min)(d_log_h, max_delta_log_wh)) * hh;

            // update upper-left corner location
            float x0_new = pred_ctr_x - 0.5f * pred_w;
            float y0_new = pred_ctr_y - 0.5f * pred_h;
            // update lower-right corner location
            float x1_new = pred_ctr_x + 0.5f * pred_w - coordinates_offset;
            float y1_new = pred_ctr_y + 0.5f * pred_h - coordinates_offset;

            // adjust new corner locations to be within the image region,
            x0_new = std::min(std::max(0.0f, x0_new), img_W);
            y0_new = std::min(std::max(0.0f, y0_new), img_H);
            x1_new = std::min(std::max(0.0f, x1_new), img_W);
            y1_new = std::min(std::max(0.0f, y1_new), img_H);

            // recompute new width & height
            const float box_w = x1_new - x0_new + coordinates_offset;
            const float box_h = y1_new - y0_new + coordinates_offset;

            refined_boxes[refined_box_idx({class_idx, roi_idx, 0})] = x0_new;
            refined_boxes[refined_box_idx({class_idx, roi_idx, 1})] = y0_new;
            refined_boxes[refined_box_idx({class_idx, roi_idx, 2})] = x1_new;
            refined_boxes[refined_box_idx({class_idx, roi_idx, 3})] = y1_new;

            refined_boxes_areas[refined_score_idx({class_idx, roi_idx})] = box_w * box_h;

            refined_scores[refined_score_idx({class_idx, roi_idx})] = scores[score_idx({roi_idx, class_idx})];
        }
    }
}

<<<<<<< HEAD
template <typename T>
static bool SortScorePairDescend(const std::pair<float, T>& pair1, const std::pair<float, T>& pair2) {
    return pair1.first > pair2.first;
=======
static bool SortScorePairDescend(const std::pair<float, std::pair<int, int>>& pair1,
                                 const std::pair<float, std::pair<int, int>>& pair2) {
    return (pair1.first > pair2.first) || ((pair1.first == pair2.first) && (pair1.second.second < pair2.second.second));
>>>>>>> 216fcb15
}

struct ConfidenceComparator {
    explicit ConfidenceComparator(const float* conf_data) : _conf_data(conf_data) {}

    bool operator()(int idx1, int idx2) {
        if (_conf_data[idx1] > _conf_data[idx2])
            return true;
        if (_conf_data[idx1] < _conf_data[idx2])
            return false;
        return idx1 < idx2;
    }

    const float* _conf_data;
};

static inline float JaccardOverlap(const float* decoded_bbox,
                                   const float* bbox_sizes,
                                   const int idx1,
                                   const int idx2,
                                   const float coordinates_offset = 1) {
    float xmin1 = decoded_bbox[idx1 * 4 + 0];
    float ymin1 = decoded_bbox[idx1 * 4 + 1];
    float xmax1 = decoded_bbox[idx1 * 4 + 2];
    float ymax1 = decoded_bbox[idx1 * 4 + 3];

    float xmin2 = decoded_bbox[idx2 * 4 + 0];
    float ymin2 = decoded_bbox[idx2 * 4 + 1];
    float ymax2 = decoded_bbox[idx2 * 4 + 3];
    float xmax2 = decoded_bbox[idx2 * 4 + 2];

    if (xmin2 > xmax1 || xmax2 < xmin1 || ymin2 > ymax1 || ymax2 < ymin1) {
        return 0.0f;
    }

    float intersect_xmin = (std::max)(xmin1, xmin2);
    float intersect_ymin = (std::max)(ymin1, ymin2);
    float intersect_xmax = (std::min)(xmax1, xmax2);
    float intersect_ymax = (std::min)(ymax1, ymax2);

    float intersect_width = intersect_xmax - intersect_xmin + coordinates_offset;
    float intersect_height = intersect_ymax - intersect_ymin + coordinates_offset;

    if (intersect_width <= 0 || intersect_height <= 0) {
        return 0.0f;
    }

    float intersect_size = intersect_width * intersect_height;
    float bbox1_size = bbox_sizes[idx1];
    float bbox2_size = bbox_sizes[idx2];

    return intersect_size / (bbox1_size + bbox2_size - intersect_size);
}

static void nms_cf(const float* conf_data,
                   const float* bboxes,
                   const float* sizes,
                   int* buffer,
                   int* indices,
                   int& detections,
                   const int boxes_num,
                   const int pre_nms_topn,
                   const int post_nms_topn,
                   const float confidence_threshold,
                   const float nms_threshold) {
    int count = 0;
    for (int i = 0; i < boxes_num; ++i) {
        if (conf_data[i] > confidence_threshold) {
            indices[count] = i;
            count++;
        }
    }

    int num_output_scores = (pre_nms_topn == -1 ? count : (std::min)(pre_nms_topn, count));

    std::partial_sort_copy(indices,
                           indices + count,
                           buffer,
                           buffer + num_output_scores,
                           ConfidenceComparator(conf_data));

    detections = 0;
    for (int i = 0; i < num_output_scores; ++i) {
        const int idx = buffer[i];

        bool keep = true;
        for (int k = 0; k < detections; ++k) {
            const int kept_idx = indices[k];
            float overlap = JaccardOverlap(bboxes, sizes, idx, kept_idx);
            if (overlap > nms_threshold) {
                keep = false;
                break;
            }
        }
        if (keep) {
            indices[detections] = idx;
            detections++;
        }
    }

    detections = (post_nms_topn == -1 ? detections : (std::min)(post_nms_topn, detections));
}

bool ExperimentalDetectronDetectionOutput::needShapeInfer() const {
    return false;
}

bool ExperimentalDetectronDetectionOutput::needPrepareParams() const {
    return false;
}

bool ExperimentalDetectronDetectionOutput::isSupportedOperation(const std::shared_ptr<const ngraph::Node>& op,
                                                                std::string& errorMessage) noexcept {
    try {
        const auto doOp = ngraph::as_type_ptr<const ngraph::op::v6::ExperimentalDetectronDetectionOutput>(op);
        if (!doOp) {
            errorMessage =
                "Node is not an instance of the ExperimentalDetectronDetectionOutput from the operations set v6.";
            return false;
        }
    } catch (...) {
        return false;
    }
    return true;
}

ExperimentalDetectronDetectionOutput::ExperimentalDetectronDetectionOutput(const std::shared_ptr<ngraph::Node>& op,
                                                                           const dnnl::engine& eng,
                                                                           WeightsSharing::Ptr& cache)
    : Node(op, eng, cache) {
    std::string errorMessage;
    if (!isSupportedOperation(op, errorMessage)) {
        IE_THROW(NotImplemented) << errorMessage;
    }
    auto doOp = ngraph::as_type_ptr<const ngraph::op::v6::ExperimentalDetectronDetectionOutput>(op);
    auto attributes = doOp->get_attrs();

    score_threshold_ = attributes.score_threshold;
    nms_threshold_ = attributes.nms_threshold;
    max_delta_log_wh_ = attributes.max_delta_log_wh;
    classes_num_ = attributes.num_classes;
    max_detections_per_class_ = attributes.post_nms_count;
    max_detections_per_image_ = attributes.max_detections_per_image;
    class_agnostic_box_regression_ = attributes.class_agnostic_box_regression;
    deltas_weights_ = attributes.deltas_weights;
}

void ExperimentalDetectronDetectionOutput::initSupportedPrimitiveDescriptors() {
    if (!supportedPrimitiveDescriptors.empty())
        return;

    std::vector<PortConfigurator> inDataConf;
    inDataConf.reserve(inputShapes.size());
    for (int i = 0; i < inputShapes.size(); ++i)
        inDataConf.emplace_back(LayoutType::ncsp, Precision::FP32);

    addSupportedPrimDesc(
        inDataConf,
        {{LayoutType::ncsp, Precision::FP32}, {LayoutType::ncsp, Precision::I32}, {LayoutType::ncsp, Precision::FP32}},
        impl_desc_type::ref_any);
}

void ExperimentalDetectronDetectionOutput::execute(dnnl::stream strm) {
    const int rois_num = getParentEdgeAt(INPUT_ROIS)->getMemory().getStaticDims()[0];
    assert(classes_num_ == static_cast<int>(getParentEdgeAt(INPUT_SCORES)->getMemory().getStaticDims()[1]));
    assert(4 * classes_num_ == static_cast<int>(getParentEdgeAt(INPUT_DELTAS)->getMemory().getStaticDims()[1]));

    const auto* boxes = reinterpret_cast<const float*>(getParentEdgeAt(INPUT_ROIS)->getMemoryPtr()->GetPtr());
    const auto* deltas = reinterpret_cast<const float*>(getParentEdgeAt(INPUT_DELTAS)->getMemoryPtr()->GetPtr());
    const auto* scores = reinterpret_cast<const float*>(getParentEdgeAt(INPUT_SCORES)->getMemoryPtr()->GetPtr());
    const auto* im_info = reinterpret_cast<const float*>(getParentEdgeAt(INPUT_IM_INFO)->getMemoryPtr()->GetPtr());

    auto* output_boxes = reinterpret_cast<float*>(getChildEdgesAtPort(OUTPUT_BOXES)[0]->getMemoryPtr()->GetPtr());
    auto* output_scores = reinterpret_cast<float*>(getChildEdgesAtPort(OUTPUT_SCORES)[0]->getMemoryPtr()->GetPtr());
    auto* output_classes = reinterpret_cast<int32_t*>(getChildEdgesAtPort(OUTPUT_CLASSES)[0]->getMemoryPtr()->GetPtr());

    const float img_H = im_info[0];
    const float img_W = im_info[1];

    // Apply deltas.
    std::vector<float> refined_boxes(classes_num_ * rois_num * 4, 0);
    std::vector<float> refined_scores(classes_num_ * rois_num, 0);
    std::vector<float> refined_boxes_areas(classes_num_ * rois_num, 0);
    Indexer refined_box_idx({classes_num_, rois_num, 4});
    Indexer refined_score_idx({classes_num_, rois_num});

    refine_boxes(boxes,
                 deltas,
                 &deltas_weights_[0],
                 scores,
                 &refined_boxes[0],
                 &refined_boxes_areas[0],
                 &refined_scores[0],
                 rois_num,
                 classes_num_,
                 img_H,
                 img_W,
                 max_delta_log_wh_,
                 1.0f);

    // Apply NMS class-wise.
    std::vector<int> buffer(rois_num, 0);
    std::vector<int> indices(classes_num_ * rois_num, 0);
    std::vector<int> detections_per_class(classes_num_, 0);
    int total_detections_num = 0;

    for (int class_idx = 0; class_idx < classes_num_; ++class_idx) {
        nms_cf(&refined_scores[refined_score_idx({class_idx, 0})],
               &refined_boxes[refined_box_idx({class_idx, 0, 0})],
               &refined_boxes_areas[refined_score_idx({class_idx, 0})],
               &buffer[0],
               &indices[total_detections_num],
               detections_per_class[class_idx],
               rois_num,
               -1,
               max_detections_per_class_,
               score_threshold_,
               nms_threshold_);
        total_detections_num += detections_per_class[class_idx];
    }

    // Leave only max_detections_per_image_ detections.
    // confidence, <class, index>
    std::vector<std::pair<float, std::pair<int, int>>> conf_index_class_map;

    int indices_offset = 0;
    for (int c = 0; c < classes_num_; ++c) {
        int n = detections_per_class[c];
        for (int i = 0; i < n; ++i) {
            int idx = indices[indices_offset + i];
            float score = refined_scores[refined_score_idx({c, idx})];
            conf_index_class_map.push_back(std::make_pair(score, std::make_pair(c, idx)));
        }
        indices_offset += n;
    }

    assert(max_detections_per_image_ > 0);
    if (total_detections_num > max_detections_per_image_) {
        std::partial_sort(conf_index_class_map.begin(),
                          conf_index_class_map.begin() + max_detections_per_image_,
                          conf_index_class_map.end(),
                          SortScorePairDescend);
        conf_index_class_map.resize(max_detections_per_image_);
        total_detections_num = max_detections_per_image_;
    }

    // Fill outputs.
    memset(output_boxes, 0, max_detections_per_image_ * 4 * sizeof(output_boxes[0]));
    memset(output_scores, 0, max_detections_per_image_ * sizeof(output_scores[0]));
    memset(output_classes, 0, max_detections_per_image_ * sizeof(output_classes[0]));

    int i = 0;
    for (const auto& detection : conf_index_class_map) {
        float score = detection.first;
        int cls = detection.second.first;
        int idx = detection.second.second;
        output_boxes[4 * i + 0] = refined_boxes[refined_box_idx({cls, idx, 0})];
        output_boxes[4 * i + 1] = refined_boxes[refined_box_idx({cls, idx, 1})];
        output_boxes[4 * i + 2] = refined_boxes[refined_box_idx({cls, idx, 2})];
        output_boxes[4 * i + 3] = refined_boxes[refined_box_idx({cls, idx, 3})];
        output_scores[i] = score;
        output_classes[i] = cls;
        ++i;
    }
}

bool ExperimentalDetectronDetectionOutput::created() const {
    return getType() == Type::ExperimentalDetectronDetectionOutput;
}

}  // namespace node
}  // namespace intel_cpu
}  // namespace ov<|MERGE_RESOLUTION|>--- conflicted
+++ resolved
@@ -118,15 +118,9 @@
     }
 }
 
-<<<<<<< HEAD
-template <typename T>
-static bool SortScorePairDescend(const std::pair<float, T>& pair1, const std::pair<float, T>& pair2) {
-    return pair1.first > pair2.first;
-=======
 static bool SortScorePairDescend(const std::pair<float, std::pair<int, int>>& pair1,
                                  const std::pair<float, std::pair<int, int>>& pair2) {
     return (pair1.first > pair2.first) || ((pair1.first == pair2.first) && (pair1.second.second < pair2.second.second));
->>>>>>> 216fcb15
 }
 
 struct ConfidenceComparator {
