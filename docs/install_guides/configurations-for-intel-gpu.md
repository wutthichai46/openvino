# Configurations for Intel® Processor Graphics (GPU) with Intel® Distribution of OpenVINO™ toolkit {#openvino_docs_install_guides_configurations_for_intel_gpu}


@sphinxdirective

.. _gpu guide:

.. _gpu guide windows:

@endsphinxdirective


This page introduces additional configurations for Intel® Processor Graphics (GPU) with Intel® Distribution of OpenVINO™ toolkit on Linux and Windows.

@sphinxdirective

.. tab:: Linux

   Once you have your OpenVINO installed, follow the steps to be able to work on GPU:

   1. Go to the install_dependencies directory:

<<<<<<< HEAD
   .. code-block:: sh
=======
Once you have your OpenVINO Runtime installed, follow the steps to be able to work on GPU:
>>>>>>> 7963ba20

      cd <INSTALL_DIR>/install_dependencies/

<<<<<<< HEAD

   2. Install the **Intel® Graphics Compute Runtime for OpenCL™** driver components required to use the GPU plugin and write custom layers for Intel® Integrated Graphics. The drivers are not included in the package. To install, run this script:

   .. code-block:: sh

      sudo -E ./install_NEO_OCL_driver.sh

   .. note:: To use the **Intel® Iris® Xe MAX Graphics**, see the `Intel® Iris® Xe MAX Graphics with Linux`_ page for driver installation instructions.

      .. _Intel® Iris® Xe MAX Graphics with Linux: https://dgpu-docs.intel.com/devices/iris-xe-max-graphics/index.html
=======
2. Install the **Intel® Graphics Compute Runtime for OpenCL™** driver components required to use the GPU plugin and write custom layers for Intel® Integrated Graphics. The drivers are not included in the package. To install it, run this script:
   ```sh
   sudo -E ./install_NEO_OCL_driver.sh
   ```
   > **NOTE**: To use the **Intel® Iris® Xe MAX Graphics**, see the [Intel® Iris® Xe MAX Graphics with Linux*](https://dgpu-docs.intel.com/devices/iris-xe-max-graphics/index.html) page for driver installation instructions.
>>>>>>> 7963ba20
   
   The script compares the driver version on the system to the current version. If the driver version on the system is higher or equal to the current version, the script does not install a new driver. If the version of the driver is lower than the current version, the script uninstalls the lower version and installs the current version with your permission:

   .. image:: ../img/NEO_check_agreement.png

   Higher hardware versions require a higher driver version, namely 20.35 instead of 19.41. If the script fails to uninstall the driver, uninstall it manually. During the script execution, you may see the following command line output: 

   .. code-block:: sh

      Add OpenCL user to video group    

   Ignore this suggestion and continue.<br>

 The most recent version of the driver, installation procedure and other information can also be found on the `Intel® software for general purpose GPU capabilities`_ site.

   .. _Intel® software for general purpose GPU capabilities: https://dgpu-docs.intel.com/index.html

   3. **Optional:** Install header files to allow compilation of new code. The header files can be found at `Khronos OpenCL™ API Headers`_.
   
   .. _Khronos OpenCL™ API Headers: https://github.com/KhronosGroup/OpenCL-Headers.git

   You've completed all required configuration steps to perform inference on processor graphics. 
   Proceed to the <a href="openvino_docs_install_guides_installing_openvino_linux.html#get-started">Start Using the Toolkit</a> section to learn the basic OpenVINO™ toolkit workflow and run code samples and demo applications.

.. tab:: Windows

   This section will help you check if you require driver installation. Install the recommended version or higher.

   If your applications offload computation to **Intel® Integrated Graphics**, you must have the Intel Graphics Driver for Windows installed on your hardware.
   `Download and install the recommended version`_ . 
   
   .. _Download and install the recommended version: https://downloadcenter.intel.com/download/30079/Intel-Graphics-Windows-10-DCH-Drivers

   To check if this driver has been installed:

   1. Type **device manager** in your **Search Windows** box and press Enter. The **Device Manager** opens.

   2. Click the drop-down arrow to view the **Display adapters**. You will see the adapter that is installed in your computer:

      .. image:: ../img/DeviceManager.PNG

   3. Right-click the adapter name and select **Properties**.

   4. Click the **Driver** tab to see the driver version. 

      .. image:: ../img/DeviceDriverVersion.PNG

   After updating the device driver, GPU is ready to use. Proceed to the <a href="openvino_docs_install_guides_installing_openvino_windows.html#get-started">Start Using the Toolkit</a> section to learn the basic OpenVINO™ toolkit workflow and run code samples and demo applications.


@endsphinxdirective<|MERGE_RESOLUTION|>--- conflicted
+++ resolved
@@ -20,15 +20,10 @@
 
    1. Go to the install_dependencies directory:
 
-<<<<<<< HEAD
+
    .. code-block:: sh
-=======
-Once you have your OpenVINO Runtime installed, follow the steps to be able to work on GPU:
->>>>>>> 7963ba20
 
       cd <INSTALL_DIR>/install_dependencies/
-
-<<<<<<< HEAD
 
    2. Install the **Intel® Graphics Compute Runtime for OpenCL™** driver components required to use the GPU plugin and write custom layers for Intel® Integrated Graphics. The drivers are not included in the package. To install, run this script:
 
@@ -39,13 +34,6 @@
    .. note:: To use the **Intel® Iris® Xe MAX Graphics**, see the `Intel® Iris® Xe MAX Graphics with Linux`_ page for driver installation instructions.
 
       .. _Intel® Iris® Xe MAX Graphics with Linux: https://dgpu-docs.intel.com/devices/iris-xe-max-graphics/index.html
-=======
-2. Install the **Intel® Graphics Compute Runtime for OpenCL™** driver components required to use the GPU plugin and write custom layers for Intel® Integrated Graphics. The drivers are not included in the package. To install it, run this script:
-   ```sh
-   sudo -E ./install_NEO_OCL_driver.sh
-   ```
-   > **NOTE**: To use the **Intel® Iris® Xe MAX Graphics**, see the [Intel® Iris® Xe MAX Graphics with Linux*](https://dgpu-docs.intel.com/devices/iris-xe-max-graphics/index.html) page for driver installation instructions.
->>>>>>> 7963ba20
    
    The script compares the driver version on the system to the current version. If the driver version on the system is higher or equal to the current version, the script does not install a new driver. If the version of the driver is lower than the current version, the script uninstalls the lower version and installs the current version with your permission:
 
