# Deployment Manager {#openvino_docs_install_guides_deployment_manager_tool}

The Deployment Manager is a Python command-line tool that creates a deployment package by assembling the model, OpenVINO IR files, your application, and associated dependencies into a runtime package for your target device. This tool is delivered within the Intel® Distribution of OpenVINO™ Toolkit for Linux, Windows and macOS release packages.  It is available after the installation in the `<INSTALL_DIR>/tools/deployment_manager` directory.

## Prerequisites

* Intel® Distribution of OpenVINO™ Toolkit
* To run inference on a target device other than CPU, device drivers must be pre-installed:
<<<<<<< HEAD
   * **For Linux**, see the interesting for you sections in the [installation instructions for Linux](../../install_guides/installing-openvino-linux.md):
     * [Intel® Processor Graphics (GPU)](../../install_guides/configurations-for-intel-gpu.md)
     * [Intel® Neural Compute Stick 2 section](../../install_guides/configurations-for-ncs2.md)
     * [Intel® Vision Accelerator Design with Intel® Movidius™ VPUs](../../install_guides/installing-openvino-config-ivad-vpu.md)
     * [Intel® Gaussian & Neural Accelerator (GNA)](../../install_guides/configurations-for-intel-gna.md)
   * **For Windows**, see the interesting for you sections in the [installation instructions for Windows](../../install_guides/installing-openvino-windows.md):
     * [Intel® Processor Graphics (GPU)](../../install_guides/configurations-for-intel-gpu.md)
     * [Intel® Vision Accelerator Design with Intel® Movidius™ VPUs](../../install_guides/installing-openvino-config-ivad-vpu.md)
=======
   * **For Linux**, see the following sections in the [installation instructions for Linux](../../install_guides/installing-openvino-linux.md):
     * Steps for [Intel® Processor Graphics (GPU)](../../install_guides/configurations-for-intel-gpu.md) section
     * Steps for [Intel® Neural Compute Stick 2 section](../../install_guides/configurations-for-ncs2.md)
     * Steps for [Intel® Vision Accelerator Design with Intel® Movidius™ VPUs](../../install_guides/configurations-for-ivad-vpu.md)
     * Steps for [Intel® Gaussian & Neural Accelerator (GNA)](../../install_guides/configurations-for-intel-gna.md)
   * **For Windows**, see the following sections in the [installation instructions for Windows](../../install_guides/installing-openvino-windows.md):
     * Steps for [Intel® Processor Graphics (GPU)](../../install_guides/configurations-for-intel-gpu.md)
     * Steps for the [Intel® Vision Accelerator Design with Intel® Movidius™ VPUs](../../install_guides/configurations-for-ivad-vpu.md)
>>>>>>> f5e2a463
   * **For macOS**, see the following section in the [installation instructions for macOS](../../install_guides/installing-openvino-macos.md):
     * [Intel® Neural Compute Stick 2 section](../../install_guides/configurations-for-ncs2.md)

> **IMPORTANT**: The target operating system must be the same as the development system on which you are creating the package. For example, if the target system is Ubuntu 18.04, the deployment package must be created from the OpenVINO™ toolkit installed on Ubuntu 18.04.

> **TIP**: If your application requires additional dependencies, including the Microsoft Visual C++ Redistributable, use the ['--user_data' option](https://docs.openvino.ai/latest/openvino_docs_install_guides_deployment_manager_tool.html#run-standard-cli-mode) to add them to the deployment archive. Install these dependencies on the target host before running inference.

## Creating Deployment Package Using Deployment Manager

The Deployment Manager tool can either be run in interactive or standard CLI mode to create a deployment package that includes inference-related components of the OpenVINO™ toolkit.

### Running Interactive Mode

@sphinxdirective

.. raw:: html

    <div class="collapsible-section" data-title="Click to expand/collapse">

@endsphinxdirective

Interactive mode provides a user-friendly command-line interface that guides through the process with text prompts.

To launch the Deployment Manager in interactive mode, open a new terminal window, go to the Deployment Manager tool directory and run the tool script without parameters:
  
@sphinxdirective
   
.. tab:: Linux  
      
   .. code-block:: sh
      
      cd <INSTALL_DIR>/tools/deployment_manager
         
      ./deployment_manager.py  
         
.. tab:: Windows  
      
   .. code-block:: bat  
         
      cd <INSTALL_DIR>\deployment_tools\tools\deployment_manager
      .\deployment_manager.py  
         
.. tab:: macOS  
      
   .. code-block:: sh
         
      cd <INSTALL_DIR>/tools/deployment_manager
      ./deployment_manager.py  
      
@endsphinxdirective

The target device selection dialog is displayed:
  
![Deployment Manager selection dialog](../img/selection_dialog.png)

Use the options provided on the screen to complete selection of the target devices and press **Enter** to proceed to the package generation dialog. To interrupt the generation process and exit the program, type **q** and press **Enter**.

Once the selection is accepted, the package generation dialog will appear:
  
![Deployment Manager configuration dialog](../img/configuration_dialog.png)

The target devices selected in the previous step appear on the screen. To go back and change the selection, type **b** and press **Enter**. Use the options provided to configure the generation process, or use the default settings:
   
* The `o. Change output directory` (optional) - a path to the output directory. By default, it is set to your home directory.

* The `u. Provide (or change) path to folder with user data` (optional) - a path to a directory with user data (OpenVINO IRs, models, datasets, etc.) files and subdirectories required for inference, which will be added to the deployment archive. By default, it is set to `None`, which means that copying the user data to the target system will be performed separately.

* The `t. Change archive name` (optional) - a deployment archive name without extension. By default, it is set to the `openvino_deployment_package`.
 
Once all the parameters have been set, type **g** and press **Enter** to generate the package for the selected target devices. To interrupt the generation process and exit the program, type **q** and press **Enter**.

Once the script has successfully completed, the deployment package is generated in the specified output directory. 

@sphinxdirective

.. raw:: html

    </div>

@endsphinxdirective

### Run Standard CLI Mode

@sphinxdirective

.. raw:: html

    <div class="collapsible-section" data-title="Click to expand/collapse">

@endsphinxdirective

Alternatively, run the Deployment Manager tool in the standard CLI mode. In this mode, specify the target devices and other parameters as command-line arguments of the Deployment Manager Python script. This mode facilitates integrating the tool in an automation pipeline.

To launch the Deployment Manager tool in the standard mode: open a new terminal window, go to the Deployment Manager tool directory and run the tool command with the following syntax:

@sphinxdirective

.. tab:: Linux

   .. code-block:: sh

      cd <INSTALL_DIR>/tools/deployment_manager
      ./deployment_manager.py <--targets> [--output_dir] [--archive_name] [--user_data]

.. tab:: Windows

   .. code-block:: bat

      cd <INSTALL_DIR>\tools\deployment_manager
      .\deployment_manager.py <--targets> [--output_dir] [--archive_name] [--user_data]

.. tab:: macOS

   .. code-block:: sh

      cd <INSTALL_DIR>/tools/deployment_manager
      ./deployment_manager.py <--targets> [--output_dir] [--archive_name] [--user_data]

@endsphinxdirective

The following options are available:

* The `<--targets>` (required) - a list of target devices to run inference. To specify more than one target, separate them with spaces, for example `--targets cpu gpu vpu`. 
To get a list of currently available targets, run the program with the `-h` option.

* The `[--output_dir]` (optional) - a path to the output directory. By default, it is set to your home directory.

* The `[--archive_name]` (optional) - a deployment archive name without extension. By default, it is set to the `openvino_deployment_package`.

* The `[--user_data]` (optional) - a path to a directory with user data (OpenVINO IRs, models, datasets, etc.) files and subdirectories required for inference, which will be added to the deployment archive. By default, it is set to `None`, which means copying the user data to the target system will be performed separately.

Once the script has successfully completed, the deployment package is generated in the output directory specified.

@sphinxdirective

.. raw:: html

    </div>

@endsphinxdirective

## Deploying Package on Target Systems

Once the Deployment Manager has successfully completed, the `.tar.gz` (on Linux or macOS) or `.zip` (on Windows) package is generated in the specified output directory.

To deploy the OpenVINO Runtime components from the development machine to the target system, perform the following steps:

1. Copy the generated archive to the target system, using the preferred method.

2. Unpack the archive into the destination directory on the target system (if the name of your archive is different from the default one shown below, replace the `openvino_deployment_package` with the specified name).
@sphinxdirective

.. tab:: Linux

    .. code-block:: sh

        tar xf openvino_deployment_package.tar.gz -C <destination_dir>

.. tab:: Windows

    .. code-block:: bat

        Use the archiver of your choice to unzip the file.

.. tab:: macOS

    .. code-block:: sh

        tar xf openvino_deployment_package.tar.gz -C <destination_dir>

@endsphinxdirective


  The package is unpacked to the destination directory and the following files and subdirectories are created:

   * `setupvars.sh` — a copy of `setupvars.sh`,
   * `runtime` — contains the OpenVINO runtime binary files,
   * `install_dependencies` — a snapshot of the `install_dependencies` directory from the OpenVINO installation directory,
   * `<user_data>` — the directory with the user data (IRs, datasets, etc.) specified while configuring the package.

3. On a target Linux system, to run inference on a target Intel® GPU, Intel® Movidius™ VPU, or Intel® Vision Accelerator Design with Intel® Movidius™ VPUs, install additional dependencies by running the `install_openvino_dependencies.sh` script:

```sh
cd <destination_dir>/openvino/install_dependencies
sudo -E ./install_openvino_dependencies.sh
```

4. Set up the environment variables:
  
@sphinxdirective  
      
.. tab:: Linux  
      
   .. code-block:: sh
         
      cd <destination_dir>/openvino/
      source ./setupvars.sh
      
.. tab:: Windows  
      
   .. code-block:: bat  
      
      cd <destination_dir>\openvino\
      .\setupvars.bat
      
.. tab:: macOS  
      
   .. code-block:: sh
         
      cd <destination_dir>/openvino/
      source ./setupvars.sh
      
@endsphinxdirective

Finally, the deployment of the OpenVINO Runtime components to the target system is complete.<|MERGE_RESOLUTION|>--- conflicted
+++ resolved
@@ -6,16 +6,6 @@
 
 * Intel® Distribution of OpenVINO™ Toolkit
 * To run inference on a target device other than CPU, device drivers must be pre-installed:
-<<<<<<< HEAD
-   * **For Linux**, see the interesting for you sections in the [installation instructions for Linux](../../install_guides/installing-openvino-linux.md):
-     * [Intel® Processor Graphics (GPU)](../../install_guides/configurations-for-intel-gpu.md)
-     * [Intel® Neural Compute Stick 2 section](../../install_guides/configurations-for-ncs2.md)
-     * [Intel® Vision Accelerator Design with Intel® Movidius™ VPUs](../../install_guides/installing-openvino-config-ivad-vpu.md)
-     * [Intel® Gaussian & Neural Accelerator (GNA)](../../install_guides/configurations-for-intel-gna.md)
-   * **For Windows**, see the interesting for you sections in the [installation instructions for Windows](../../install_guides/installing-openvino-windows.md):
-     * [Intel® Processor Graphics (GPU)](../../install_guides/configurations-for-intel-gpu.md)
-     * [Intel® Vision Accelerator Design with Intel® Movidius™ VPUs](../../install_guides/installing-openvino-config-ivad-vpu.md)
-=======
    * **For Linux**, see the following sections in the [installation instructions for Linux](../../install_guides/installing-openvino-linux.md):
      * Steps for [Intel® Processor Graphics (GPU)](../../install_guides/configurations-for-intel-gpu.md) section
      * Steps for [Intel® Neural Compute Stick 2 section](../../install_guides/configurations-for-ncs2.md)
@@ -24,7 +14,6 @@
    * **For Windows**, see the following sections in the [installation instructions for Windows](../../install_guides/installing-openvino-windows.md):
      * Steps for [Intel® Processor Graphics (GPU)](../../install_guides/configurations-for-intel-gpu.md)
      * Steps for the [Intel® Vision Accelerator Design with Intel® Movidius™ VPUs](../../install_guides/configurations-for-ivad-vpu.md)
->>>>>>> f5e2a463
    * **For macOS**, see the following section in the [installation instructions for macOS](../../install_guides/installing-openvino-macos.md):
      * [Intel® Neural Compute Stick 2 section](../../install_guides/configurations-for-ncs2.md)
 
